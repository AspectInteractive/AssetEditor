--- conflicted
+++ resolved
@@ -1,72 +1,61 @@
-﻿using System;
-using System.Collections.Generic;
-using System.Linq;
-using OpenRa.Game.GameRules;
-using OpenRa.Game.Traits;
-using OpenRa.Game.SupportPowers;
-
-namespace OpenRa.Game.Orders
-{
-	class IronCurtainOrderGenerator : IOrderGenerator
-	{
-<<<<<<< HEAD
-		SupportPower power;
-		public IronCurtainOrderGenerator(SupportPower power)
-=======
-		ISupportPowerImpl ironCurtainPower;
-		public IronCurtainOrderGenerator(ISupportPowerImpl ironCurtainPower)
->>>>>>> becfd6ee
-		{
-			this.ironCurtainPower = ironCurtainPower;
-		}
-		
-		public IEnumerable<Order> Order(int2 xy, MouseInput mi)
-		{
-			if (mi.Button == MouseButton.Right)
-				Game.controller.CancelInputMode();
-
-			return OrderInner(xy, mi);
-		}
-
-		IEnumerable<Order> OrderInner(int2 xy, MouseInput mi)
-		{
-			if (mi.Button == MouseButton.Left)
-			{
-				var loc = mi.Location + Game.viewport.Location;
-				var underCursor = Game.FindUnits(loc, loc)
-					.Where(a => a.Owner == Game.LocalPlayer
-						&& a.traits.Contains<IronCurtainable>()
-						&& a.Info.Selectable).FirstOrDefault();
-
-				var unit = underCursor != null ? underCursor.Info as UnitInfo : null;
-
-				if (unit != null)
-<<<<<<< HEAD
-					yield return new Order("IronCurtain", underCursor, null, int2.Zero, power.Name);
-=======
-				{
-					yield return new Order("IronCurtain", underCursor, null, int2.Zero, null, ironCurtainPower);
-				}
->>>>>>> becfd6ee
-			}
-		}
-
-		public void Tick()
-		{
-			var hasStructure = Game.world.Actors
-				.Any(a => a.Owner == Game.LocalPlayer && a.traits.Contains<IronCurtain>());
-
-			if (!hasStructure)
-				Game.controller.CancelInputMode();
-		}
-
-		public void Render() { }
-
-		public Cursor GetCursor(int2 xy, MouseInput mi)
-		{
-			mi.Button = MouseButton.Left;
-			return OrderInner(xy, mi).Any()
-				? Cursor.Ability : Cursor.MoveBlocked;
-		}
-	}
-}
+﻿using System;
+using System.Collections.Generic;
+using System.Linq;
+using OpenRa.Game.GameRules;
+using OpenRa.Game.Traits;
+using OpenRa.Game.SupportPowers;
+
+namespace OpenRa.Game.Orders
+{
+	class IronCurtainOrderGenerator : IOrderGenerator
+	{
+		SupportPower power;
+		public IronCurtainOrderGenerator(SupportPower power)
+		{
+			this.power = power;
+		}
+		
+		public IEnumerable<Order> Order(int2 xy, MouseInput mi)
+		{
+			if (mi.Button == MouseButton.Right)
+				Game.controller.CancelInputMode();
+
+			return OrderInner(xy, mi);
+		}
+
+		IEnumerable<Order> OrderInner(int2 xy, MouseInput mi)
+		{
+			if (mi.Button == MouseButton.Left)
+			{
+				var loc = mi.Location + Game.viewport.Location;
+				var underCursor = Game.FindUnits(loc, loc)
+					.Where(a => a.Owner == Game.LocalPlayer
+						&& a.traits.Contains<IronCurtainable>()
+						&& a.Info.Selectable).FirstOrDefault();
+
+				var unit = underCursor != null ? underCursor.Info as UnitInfo : null;
+
+				if (unit != null)
+					yield return new Order("IronCurtain", underCursor, null, int2.Zero, power.Name);
+			}
+		}
+
+		public void Tick()
+		{
+			var hasStructure = Game.world.Actors
+				.Any(a => a.Owner == Game.LocalPlayer && a.traits.Contains<IronCurtain>());
+
+			if (!hasStructure)
+				Game.controller.CancelInputMode();
+		}
+
+		public void Render() { }
+
+		public Cursor GetCursor(int2 xy, MouseInput mi)
+		{
+			mi.Button = MouseButton.Left;
+			return OrderInner(xy, mi).Any()
+				? Cursor.Ability : Cursor.MoveBlocked;
+		}
+	}
+}