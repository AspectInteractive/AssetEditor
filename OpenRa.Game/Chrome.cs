--- conflicted
+++ resolved
@@ -1,775 +1,771 @@
-﻿using System;
-using System.Collections.Generic;
-using System.Drawing;
-using System.Linq;
-using IjwFramework.Types;
-using OpenRa.Game.GameRules;
-using OpenRa.Game.Graphics;
-using OpenRa.Game.Orders;
-using OpenRa.Game.Support;
-using OpenRa.Game.Traits;
+﻿using System;
+using System.Collections.Generic;
+using System.Drawing;
+using System.Linq;
+using IjwFramework.Types;
+using OpenRa.Game.GameRules;
+using OpenRa.Game.Graphics;
+using OpenRa.Game.Orders;
+using OpenRa.Game.Support;
+using OpenRa.Game.Traits;
+
+namespace OpenRa.Game
+{
+	class Chrome : IHandleInput
+	{
+		readonly Renderer renderer;
+		readonly LineRenderer lineRenderer;
+		readonly Sheet chromeTexture;
+		readonly SpriteRenderer rgbaRenderer;
+		readonly Sprite[] specialBinSprites;
+		readonly Sprite moneyBinSprite;
+		readonly Sprite tooltipSprite;
+		readonly Sprite powerIndicatorSprite;
+		readonly Sprite powerLevelTopSprite;
+		readonly Sprite powerLevelBottomSprite;
+		
+		readonly Animation repairButton;
+		readonly Animation sellButton;
+		readonly Animation pwrdownButton;
+		readonly Animation optionsButton;
+		
+		readonly Sprite optionsTop;
+		readonly Sprite optionsBottom;
+		readonly Sprite optionsLeft;
+		readonly Sprite optionsRight;
+		readonly Sprite optionsTopLeft;
+		readonly Sprite optionsTopRight;
+		readonly Sprite optionsBottomLeft;
+		readonly Sprite optionsBottomRight;
+		readonly Sprite optionsBackground;
+				
+		readonly SpriteRenderer shpRenderer;
+		readonly Animation cantBuild;
+		readonly Animation ready;
+		readonly Animation clock;
+
+		readonly List<Pair<Rectangle, Action<bool>>> buttons = new List<Pair<Rectangle, Action<bool>>>();
+		readonly List<Sprite> digitSprites;
+		readonly Dictionary<string, Sprite[]> tabSprites;
+		readonly Dictionary<string, Sprite> spsprites;
+		readonly Sprite[] shimSprites;
+		readonly Sprite blank;
+	
+		readonly int paletteColumns;
+		readonly int2 paletteOrigin;
+		bool hadRadar = false;
+		bool optionsPressed = false;
+		const int MinRows = 4;
+
+		string currentTab = "Building";
+		static string[] groups = new string[] { "Building", "Defense", "Infantry", "Vehicle", "Plane", "Ship" };
+		readonly Dictionary<string, Sprite> sprites;
+
+		const int NumClockFrames = 54;
+		
+		public Chrome(Renderer r)
+		{
+			// Positioning of chrome elements
+			// Build palette
+			paletteColumns = 4;
+			paletteOrigin = new int2(Game.viewport.Width - paletteColumns * 64 - 9 - 20, 282);
+			
+			this.renderer = r;
+			chromeTexture = new Sheet(renderer, "specialbin.png");
+			rgbaRenderer = new SpriteRenderer(renderer, true, renderer.RgbaSpriteShader);
+			lineRenderer = new LineRenderer(renderer);
+			shpRenderer = new SpriteRenderer(renderer, true);
+
+			specialBinSprites = new [] 
+			{
+				new Sprite(chromeTexture, new Rectangle(0, 0, 32, 51), TextureChannel.Alpha),
+				new Sprite(chromeTexture, new Rectangle(0, 51, 32, 51 /*144*/), TextureChannel.Alpha),
+				new Sprite(chromeTexture, new Rectangle(0, 192-39, 32, 39 ), TextureChannel.Alpha),
+			};
+			moneyBinSprite = new Sprite(chromeTexture, new Rectangle(512 - 320, 0, 320, 32), TextureChannel.Alpha);
+			tooltipSprite = new Sprite(chromeTexture, new Rectangle(0, 288, 272, 136), TextureChannel.Alpha);
+			
+			var powerIndicator = new Animation("power");
+			powerIndicator.PlayRepeating("power-level-indicator");
+			powerIndicatorSprite = powerIndicator.Image;
+			
+			var powerTop = new Animation("powerbar");
+			powerTop.PlayRepeating("powerbar-top");
+			powerLevelTopSprite = powerTop.Image;
+
+			var powerBottom = new Animation("powerbar");
+			powerBottom.PlayRepeating("powerbar-bottom");
+			powerLevelBottomSprite = powerBottom.Image;
+			
+			repairButton = new Animation("repair");
+			repairButton.PlayRepeating("normal");
+
+			sellButton = new Animation("sell");
+			sellButton.PlayRepeating("normal");
+
+			pwrdownButton = new Animation("repair");
+			pwrdownButton.PlayRepeating("normal");
+			
+			optionsButton = new Animation("tabs");
+			optionsButton.PlayRepeating("left-normal");
+			
+			optionsLeft = SpriteSheetBuilder.LoadAllSprites("dd-left")[0];
+			optionsRight = SpriteSheetBuilder.LoadAllSprites("dd-right")[0];
+			optionsTop = SpriteSheetBuilder.LoadAllSprites("dd-top")[0];
+			optionsBottom = SpriteSheetBuilder.LoadAllSprites("dd-botm")[0];
+			optionsTopLeft = SpriteSheetBuilder.LoadAllSprites("dd-crnr")[0];
+			optionsTopRight = SpriteSheetBuilder.LoadAllSprites("dd-crnr")[1];
+			optionsBottomLeft = SpriteSheetBuilder.LoadAllSprites("dd-crnr")[2];
+			optionsBottomRight = SpriteSheetBuilder.LoadAllSprites("dd-crnr")[3];	
+			optionsBackground = SpriteSheetBuilder.LoadAllSprites("dd-bkgnd")[Game.CosmeticRandom.Next(4)];
+			
+			blank = SheetBuilder.Add(new Size(64, 48), 16);
+
+			sprites = groups
+				.SelectMany(g => Rules.Categories[g])
+				.Where(u => Rules.UnitInfo[u].TechLevel != -1)
+				.ToDictionary(
+					u => u,
+					u => SpriteSheetBuilder.LoadAllSprites(Rules.UnitInfo[u].Icon ?? (u + "icon"))[0]);
+
+			spsprites = Rules.SupportPowerInfo
+				.ToDictionary(
+					u => u.Key,
+					u => SpriteSheetBuilder.LoadAllSprites(u.Value.Image)[0]);
+
+			tabSprites = groups.Select(
+				(g, i) => Pair.New(g,
+					OpenRa.Game.Graphics.Util.MakeArray(3,
+						n => new Sprite(chromeTexture,
+							new Rectangle(512 - (n + 1) * 27, 64 + i * 40, 27, 40),
+							TextureChannel.Alpha))))
+				.ToDictionary(a => a.First, a => a.Second);
+
+			cantBuild = new Animation("clock");
+			cantBuild.PlayFetchIndex("idle", () => 0);
+
+			digitSprites = Graphics.Util.MakeArray(10, a => a)
+				.Select(n => new Sprite(chromeTexture, new Rectangle(32 + 13 * n, 0, 13, 17), TextureChannel.Alpha)).ToList();
+
+			shimSprites = new[] 
+			{
+				new Sprite( chromeTexture, new Rectangle( 0, 192, 9, 10 ), TextureChannel.Alpha ),
+				new Sprite( chromeTexture, new Rectangle( 0, 202, 9, 10 ), TextureChannel.Alpha ),
+				new Sprite( chromeTexture, new Rectangle( 0, 216, 9, 48 ), TextureChannel.Alpha ),
+				new Sprite( chromeTexture, new Rectangle( 11, 192, 64, 10 ), TextureChannel.Alpha ),
+				new Sprite( chromeTexture, new Rectangle( 11, 202, 64, 10 ), TextureChannel.Alpha ),
+			};
+
+			ready = new Animation("pips");
+			ready.PlayRepeating("ready");
+			clock = new Animation("clock");
+		}
+		
+		public void Draw()
+		{
+			buttons.Clear();
+
+			renderer.Device.DisableScissor();
+			renderer.DrawText("RenderFrame {0} ({2:F1} ms)\nTick {1} ({3:F1} ms)\nPower {4}/{5}\nReady: {6} (F8 to toggle)".F(
+				Game.RenderFrame,
+				Game.orderManager.FrameNumber,
+				PerfHistory.items["render"].LastValue,
+				PerfHistory.items["tick_time"].LastValue,
+				Game.LocalPlayer.PowerDrained,
+				Game.LocalPlayer.PowerProvided,
+				Game.LocalPlayer.IsReady ? "Yes" : "No"
+				), new int2(140, 15), Color.White);
+
+			PerfHistory.Render(renderer, Game.worldRenderer.lineRenderer);
+
+			DrawMinimap();
+
+			rgbaRenderer.DrawSprite(moneyBinSprite, new float2(Game.viewport.Width - 320, 0), PaletteType.Chrome);
+
+			DrawMoney();
+			DrawPower();
+			rgbaRenderer.Flush();
+			DrawButtons();
+			
+			int paletteHeight = DrawBuildPalette(currentTab);
+			DrawSupportPowers();
+			DrawBuildTabs(paletteHeight);
+			DrawChat();
+			DrawOptionsMenu();
+		}
+
+		void DrawMinimap()
+		{
+			var hasRadar = Game.world.Actors.Any(a => a.Owner == Game.LocalPlayer 
+				&& a.traits.Contains<ProvidesRadar>() 
+				&& a.traits.Get<ProvidesRadar>().IsActive());
+			
+			if (hasRadar != hadRadar)
+				Sound.Play((hasRadar) ? "radaron2.aud" : "radardn1.aud");
+			hadRadar = hasRadar;
+
+			var isJammed = false;		// todo: MRJ can do this
+			
+			Game.minimap.Draw(new float2(Game.viewport.Width - 247, 10), hasRadar, isJammed);
+		}
+		
+		void AddButton(Rectangle r, Action<bool> b) { buttons.Add(Pair.New(r, b)); }
+		
+		void DrawBuildTabs(int paletteHeight)
+		{
+			const int tabWidth = 24;
+			const int tabHeight = 40;
+			var x = paletteOrigin.X - tabWidth;
+			var y = paletteOrigin.Y + 9;
+
+			if (currentTab == null || !Rules.TechTree.BuildableItems(Game.LocalPlayer, currentTab).Any())
+				ChooseAvailableTab();
+
+			var queue = Game.LocalPlayer.PlayerActor.traits.Get<Traits.ProductionQueue>();
+
+			foreach (var q in tabSprites)
+			{
+				var groupName = q.Key;
+				if (!Rules.TechTree.BuildableItems(Game.LocalPlayer, groupName).Any())
+				{
+					CheckDeadTab(groupName);
+					continue;
+				}
+
+				var producing = queue.CurrentItem(groupName);
+				var index = q.Key == currentTab ? 2 : (producing != null && producing.Done) ? 1 : 0;
+				
+				
+				// Don't let tabs overlap the bevel
+				if (y > paletteOrigin.Y + paletteHeight - tabHeight - 9 && y < paletteOrigin.Y + paletteHeight)
+					y += tabHeight;	
+				
+				// Stick tabs to the edge of the screen
+				if (y > paletteOrigin.Y + paletteHeight)
+					x = Game.viewport.Width - tabWidth;
+
+				rgbaRenderer.DrawSprite(q.Value[index], new float2(x, y), PaletteType.Chrome);
+
+				buttons.Add(Pair.New(new Rectangle(x, y, tabWidth, tabHeight), 
+					(Action<bool>)(isLmb => currentTab = groupName)));
+				y += tabHeight;
+			}
+
+			rgbaRenderer.Flush();
+		}
+		
+		void CheckDeadTab( string groupName )
+		{
+			var queue = Game.LocalPlayer.PlayerActor.traits.Get<Traits.ProductionQueue>();
+			foreach( var item in queue.AllItems( groupName ) )
+				Game.controller.AddOrder(Order.CancelProduction(Game.LocalPlayer, item.Item));		
+		}
+
+		void ChooseAvailableTab()
+		{
+			currentTab = tabSprites.Select(q => q.Key).FirstOrDefault(
+				t => Rules.TechTree.BuildableItems(Game.LocalPlayer, t).Any());
+		}
+
+		void DrawMoney()
+		{
+			var moneyDigits = Game.LocalPlayer.DisplayCash.ToString();
+			var x = Game.viewport.Width - 155;
+			foreach (var d in moneyDigits.Reverse())
+			{
+				rgbaRenderer.DrawSprite(digitSprites[d - '0'], new float2(x, 6), PaletteType.Chrome);
+				x -= 14;
+			}
+		}
+
+		float? lastPowerProvidedPos;
+		float? lastPowerDrainedPos;
+		
+		void DrawPower()
+		{
+			//draw background
+			float2 powerOrigin = Game.viewport.Location + new float2(Game.viewport.Width - 20, paletteOrigin.Y);
+
+			shpRenderer.DrawSprite(powerLevelTopSprite, powerOrigin, PaletteType.Chrome);
+			shpRenderer.DrawSprite(powerLevelBottomSprite, powerOrigin + new float2(0, powerLevelTopSprite.size.Y), PaletteType.Chrome);
+			shpRenderer.Flush();
+			float2 top = powerOrigin + new float2(0, 15);
+			float2 bottom = powerOrigin + new float2(0, powerLevelTopSprite.size.Y + powerLevelBottomSprite.size.Y) - new float2(0, 50);
+			
+			var scale = 100;
+			while(Math.Max(Game.LocalPlayer.PowerProvided, Game.LocalPlayer.PowerDrained) >= scale) scale *= 2;
+			//draw bar
+
+			var powerTopY = bottom.Y + (top.Y - bottom.Y) * (Game.LocalPlayer.PowerProvided / (float)scale) - Game.viewport.Location.Y;
+			lastPowerProvidedPos = float2.Lerp(lastPowerProvidedPos.GetValueOrDefault(powerTopY), powerTopY, .3f);
+			float2 powerTop = new float2(bottom.X, lastPowerProvidedPos.Value + Game.viewport.Location.Y);
+			
+			var color = Color.LimeGreen;
+			if (Game.LocalPlayer.GetPowerState() == PowerState.Low)
+				color = Color.Orange;
+			if (Game.LocalPlayer.GetPowerState() == PowerState.Critical)
+				color = Color.Red;
+
+			var color2 = Graphics.Util.Lerp(0.25f, color, Color.Black);
+			
+			for(int i = 11; i < 13; i++)
+				lineRenderer.DrawLine(bottom + new float2(i, 0), powerTop + new float2(i, 0), color, color);
+			for (int i = 13; i < 15; i++)
+				lineRenderer.DrawLine(bottom + new float2(i, 0), powerTop + new float2(i, 0), color2, color2);
+			
+			lineRenderer.Flush();
+
+			var drainedPositionY = bottom.Y + (top.Y - bottom.Y)*(Game.LocalPlayer.PowerDrained/(float) scale) - powerIndicatorSprite.size.Y /2 - Game.viewport.Location.Y;
+			lastPowerDrainedPos = float2.Lerp(lastPowerDrainedPos.GetValueOrDefault(drainedPositionY), drainedPositionY, .3f);
+			//draw indicator
+			float2 drainedPosition = new float2(bottom.X + 2, lastPowerDrainedPos.Value + Game.viewport.Location.Y);
+
+			shpRenderer.DrawSprite(powerIndicatorSprite, drainedPosition, PaletteType.Chrome);
+			shpRenderer.Flush();
+		}
+
+		void DrawButtons()
+		{
+			// Repair
+			Rectangle repairRect = new Rectangle(Game.viewport.Width - 120, 5, repairButton.Image.bounds.Width, repairButton.Image.bounds.Height);
+			var repairDrawPos = Game.viewport.Location + new float2(repairRect.Location);
+
+			var hasFact = Game.world.Actors.Any(a => a.Owner == Game.LocalPlayer && a.traits.Contains<ConstructionYard>());
+
+			if (Game.Settings.RepairRequiresConyard && !hasFact)
+				repairButton.ReplaceAnim("disabled");
+			else
+			{
+				repairButton.ReplaceAnim(Game.controller.orderGenerator is RepairOrderGenerator ? "pressed" : "normal");
+				AddButton(repairRect, isLmb => Game.controller.ToggleInputMode<RepairOrderGenerator>());
+			}
+			shpRenderer.DrawSprite(repairButton.Image, repairDrawPos, PaletteType.Chrome);
+			
+			// Sell
+			Rectangle sellRect = new Rectangle(Game.viewport.Width - 80, 5, 
+				sellButton.Image.bounds.Width, sellButton.Image.bounds.Height);
+
+			var sellDrawPos = Game.viewport.Location + new float2(sellRect.Location);
+
+			sellButton.ReplaceAnim(Game.controller.orderGenerator is SellOrderGenerator ? "pressed" : "normal");
+			
+			AddButton(sellRect, isLmb => Game.controller.ToggleInputMode<SellOrderGenerator>());
+			shpRenderer.DrawSprite(sellButton.Image, sellDrawPos, PaletteType.Chrome);
+			shpRenderer.Flush();
+
+			if (Game.Settings.PowerDownBuildings)
+			{
+				// Power Down
+				Rectangle pwrdownRect = new Rectangle(Game.viewport.Width - 40, 5,
+					pwrdownButton.Image.bounds.Width, pwrdownButton.Image.bounds.Height);
+
+				var pwrdownDrawPos = Game.viewport.Location + new float2(pwrdownRect.Location);
+
+				pwrdownButton.ReplaceAnim(Game.controller.orderGenerator is PowerDownOrderGenerator ? "pressed" : "normal");
+
+				AddButton(pwrdownRect, isLmb => Game.controller.ToggleInputMode<PowerDownOrderGenerator>());
+				shpRenderer.DrawSprite(pwrdownButton.Image, pwrdownDrawPos, PaletteType.Chrome);
+			}
+			shpRenderer.Flush();
+			
+			//Options
+			Rectangle optionsRect = new Rectangle(0,0, optionsButton.Image.bounds.Width, 
+				optionsButton.Image.bounds.Height);
+			
+			var optionsDrawPos = Game.viewport.Location + new float2(optionsRect.Location);
+			
+			optionsButton.ReplaceAnim(optionsPressed ? "left-pressed" : "left-normal");
+			
+			AddButton(optionsRect, isLmb => optionsPressed = !optionsPressed);
+			shpRenderer.DrawSprite(optionsButton.Image, optionsDrawPos, PaletteType.Chrome);
+			shpRenderer.Flush();
+			
+			renderer.DrawText("Options", new int2(80, -2) , Color.White);
+		}
+		
+		void DrawOptionsMenu()
+		{
+			if (optionsPressed){
+				var menuDrawPos = Game.viewport.Location + new float2(Game.viewport.Width/2, Game.viewport.Height/2);
+				var width = optionsTop.bounds.Width + optionsTopLeft.bounds.Width + optionsTopRight.bounds.Width;
+				var height = optionsLeft.bounds.Height + optionsTopLeft.bounds.Height + optionsBottomLeft.bounds.Height;
+				var adjust = 8;
+				
+				menuDrawPos = menuDrawPos + new float2(-width/2, -height/2);
+				
+				var backgroundDrawPos = menuDrawPos + new float2( (width - optionsBackground.bounds.Width)/2, (height - optionsBackground.bounds.Height)/2);
+				
+				//draw background
+				shpRenderer.DrawSprite(optionsBackground, backgroundDrawPos, PaletteType.Chrome);
+				
+				//draw borders
+				shpRenderer.DrawSprite(optionsTopLeft, menuDrawPos, PaletteType.Chrome);
+				shpRenderer.DrawSprite(optionsLeft, menuDrawPos + new float2(0, optionsTopLeft.bounds.Height), PaletteType.Chrome);
+				shpRenderer.DrawSprite(optionsBottomLeft, menuDrawPos + new float2(0, optionsTopLeft.bounds.Height + optionsLeft.bounds.Height), PaletteType.Chrome);
+
+				shpRenderer.DrawSprite(optionsTop, menuDrawPos + new float2(optionsTopLeft.bounds.Width, 0), PaletteType.Chrome);
+				shpRenderer.DrawSprite(optionsTopRight, menuDrawPos + new float2(optionsTopLeft.bounds.Width + optionsTop.bounds.Width, 0), PaletteType.Chrome);
+
+				shpRenderer.DrawSprite(optionsBottom, menuDrawPos + new float2(optionsTopLeft.bounds.Width, optionsTopLeft.bounds.Height + optionsLeft.bounds.Height +adjust), PaletteType.Chrome);
+				shpRenderer.DrawSprite(optionsBottomRight, menuDrawPos + new float2(optionsBottomLeft.bounds.Width + optionsBottom.bounds.Width, optionsTopLeft.bounds.Height + optionsLeft.bounds.Height), PaletteType.Chrome);
+
+				shpRenderer.DrawSprite(optionsRight, menuDrawPos + new float2(optionsTopLeft.bounds.Width + optionsTop.bounds.Width + adjust + 1, optionsTopRight.bounds.Height), PaletteType.Chrome);
+				
+				shpRenderer.Flush();
+			}
+		}
 
-namespace OpenRa.Game
-{
-	class Chrome : IHandleInput
-	{
-		readonly Renderer renderer;
-		readonly LineRenderer lineRenderer;
-		readonly Sheet chromeTexture;
-		readonly SpriteRenderer rgbaRenderer;
-		readonly Sprite[] specialBinSprites;
-		readonly Sprite moneyBinSprite;
-		readonly Sprite tooltipSprite;
-		readonly Sprite powerIndicatorSprite;
-		readonly Sprite powerLevelTopSprite;
-		readonly Sprite powerLevelBottomSprite;
-		
-		readonly Animation repairButton;
-		readonly Animation sellButton;
-		readonly Animation pwrdownButton;
-		readonly Animation optionsButton;
-		
-		readonly Sprite optionsTop;
-		readonly Sprite optionsBottom;
-		readonly Sprite optionsLeft;
-		readonly Sprite optionsRight;
-		readonly Sprite optionsTopLeft;
-		readonly Sprite optionsTopRight;
-		readonly Sprite optionsBottomLeft;
-		readonly Sprite optionsBottomRight;
-		readonly Sprite optionsBackground;
-				
-		readonly SpriteRenderer shpRenderer;
-		readonly Animation cantBuild;
-		readonly Animation ready;
-		readonly Animation clock;
-
-		readonly List<Pair<Rectangle, Action<bool>>> buttons = new List<Pair<Rectangle, Action<bool>>>();
-		readonly List<Sprite> digitSprites;
-		readonly Dictionary<string, Sprite[]> tabSprites;
-		readonly Dictionary<string, Sprite> spsprites;
-		readonly Sprite[] shimSprites;
-		readonly Sprite blank;
-	
-		readonly int paletteColumns;
-		readonly int2 paletteOrigin;
-		bool hadRadar = false;
-		bool optionsPressed = false;
-		const int MinRows = 4;
-
-		string currentTab = "Building";
-		static string[] groups = new string[] { "Building", "Defense", "Infantry", "Vehicle", "Plane", "Ship" };
-		readonly Dictionary<string, Sprite> sprites;
-
-		const int NumClockFrames = 54;
-		
-		public Chrome(Renderer r)
-		{
-			// Positioning of chrome elements
-			// Build palette
-			paletteColumns = 4;
-			paletteOrigin = new int2(Game.viewport.Width - paletteColumns * 64 - 9 - 20, 282);
-			
-			this.renderer = r;
-			chromeTexture = new Sheet(renderer, "specialbin.png");
-			rgbaRenderer = new SpriteRenderer(renderer, true, renderer.RgbaSpriteShader);
-			lineRenderer = new LineRenderer(renderer);
-			shpRenderer = new SpriteRenderer(renderer, true);
-
-			specialBinSprites = new [] 
-			{
-				new Sprite(chromeTexture, new Rectangle(0, 0, 32, 51), TextureChannel.Alpha),
-				new Sprite(chromeTexture, new Rectangle(0, 51, 32, 51 /*144*/), TextureChannel.Alpha),
-				new Sprite(chromeTexture, new Rectangle(0, 192-39, 32, 39 ), TextureChannel.Alpha),
-			};
-			moneyBinSprite = new Sprite(chromeTexture, new Rectangle(512 - 320, 0, 320, 32), TextureChannel.Alpha);
-			tooltipSprite = new Sprite(chromeTexture, new Rectangle(0, 288, 272, 136), TextureChannel.Alpha);
-			
-			var powerIndicator = new Animation("power");
-			powerIndicator.PlayRepeating("power-level-indicator");
-			powerIndicatorSprite = powerIndicator.Image;
-			
-			var powerTop = new Animation("powerbar");
-			powerTop.PlayRepeating("powerbar-top");
-			powerLevelTopSprite = powerTop.Image;
-
-			var powerBottom = new Animation("powerbar");
-			powerBottom.PlayRepeating("powerbar-bottom");
-			powerLevelBottomSprite = powerBottom.Image;
-			
-			repairButton = new Animation("repair");
-			repairButton.PlayRepeating("normal");
-
-			sellButton = new Animation("sell");
-			sellButton.PlayRepeating("normal");
-
-			pwrdownButton = new Animation("repair");
-			pwrdownButton.PlayRepeating("normal");
-			
-			optionsButton = new Animation("tabs");
-			optionsButton.PlayRepeating("left-normal");
-			
-			optionsLeft = SpriteSheetBuilder.LoadAllSprites("dd-left")[0];
-			optionsRight = SpriteSheetBuilder.LoadAllSprites("dd-right")[0];
-			optionsTop = SpriteSheetBuilder.LoadAllSprites("dd-top")[0];
-			optionsBottom = SpriteSheetBuilder.LoadAllSprites("dd-botm")[0];
-			optionsTopLeft = SpriteSheetBuilder.LoadAllSprites("dd-crnr")[0];
-			optionsTopRight = SpriteSheetBuilder.LoadAllSprites("dd-crnr")[1];
-			optionsBottomLeft = SpriteSheetBuilder.LoadAllSprites("dd-crnr")[2];
-			optionsBottomRight = SpriteSheetBuilder.LoadAllSprites("dd-crnr")[3];	
-			optionsBackground = SpriteSheetBuilder.LoadAllSprites("dd-bkgnd")[Game.CosmeticRandom.Next(4)];
-			
-			blank = SheetBuilder.Add(new Size(64, 48), 16);
-
-			sprites = groups
-				.SelectMany(g => Rules.Categories[g])
-				.Where(u => Rules.UnitInfo[u].TechLevel != -1)
-				.ToDictionary(
-					u => u,
-					u => SpriteSheetBuilder.LoadAllSprites(Rules.UnitInfo[u].Icon ?? (u + "icon"))[0]);
-
-			spsprites = Rules.SupportPowerInfo
-				.ToDictionary(
-					u => u.Key,
-					u => SpriteSheetBuilder.LoadAllSprites(u.Value.Image)[0]);
-
-			tabSprites = groups.Select(
-				(g, i) => Pair.New(g,
-					OpenRa.Game.Graphics.Util.MakeArray(3,
-						n => new Sprite(chromeTexture,
-							new Rectangle(512 - (n + 1) * 27, 64 + i * 40, 27, 40),
-							TextureChannel.Alpha))))
-				.ToDictionary(a => a.First, a => a.Second);
-
-			cantBuild = new Animation("clock");
-			cantBuild.PlayFetchIndex("idle", () => 0);
-
-			digitSprites = Graphics.Util.MakeArray(10, a => a)
-				.Select(n => new Sprite(chromeTexture, new Rectangle(32 + 13 * n, 0, 13, 17), TextureChannel.Alpha)).ToList();
-
-			shimSprites = new[] 
-			{
-				new Sprite( chromeTexture, new Rectangle( 0, 192, 9, 10 ), TextureChannel.Alpha ),
-				new Sprite( chromeTexture, new Rectangle( 0, 202, 9, 10 ), TextureChannel.Alpha ),
-				new Sprite( chromeTexture, new Rectangle( 0, 216, 9, 48 ), TextureChannel.Alpha ),
-				new Sprite( chromeTexture, new Rectangle( 11, 192, 64, 10 ), TextureChannel.Alpha ),
-				new Sprite( chromeTexture, new Rectangle( 11, 202, 64, 10 ), TextureChannel.Alpha ),
-			};
-
-			ready = new Animation("pips");
-			ready.PlayRepeating("ready");
-			clock = new Animation("clock");
-		}
-		
-		public void Draw()
-		{
-			buttons.Clear();
-
-			renderer.Device.DisableScissor();
-			renderer.DrawText("RenderFrame {0} ({2:F1} ms)\nTick {1} ({3:F1} ms)\nPower {4}/{5}\nReady: {6} (F8 to toggle)".F(
-				Game.RenderFrame,
-				Game.orderManager.FrameNumber,
-				PerfHistory.items["render"].LastValue,
-				PerfHistory.items["tick_time"].LastValue,
-				Game.LocalPlayer.PowerDrained,
-				Game.LocalPlayer.PowerProvided,
-				Game.LocalPlayer.IsReady ? "Yes" : "No"
-				), new int2(140, 15), Color.White);
-
-			PerfHistory.Render(renderer, Game.worldRenderer.lineRenderer);
-
-			DrawMinimap();
-
-			rgbaRenderer.DrawSprite(moneyBinSprite, new float2(Game.viewport.Width - 320, 0), PaletteType.Chrome);
-
-			DrawMoney();
-			DrawPower();
-			rgbaRenderer.Flush();
-			DrawButtons();
-			
-			int paletteHeight = DrawBuildPalette(currentTab);
-			DrawSupportPowers();
-			DrawBuildTabs(paletteHeight);
-			DrawChat();
-			DrawOptionsMenu();
-		}
-
-		void DrawMinimap()
-		{
-			var hasRadar = Game.world.Actors.Any(a => a.Owner == Game.LocalPlayer 
-				&& a.traits.Contains<ProvidesRadar>() 
-				&& a.traits.Get<ProvidesRadar>().IsActive());
-			
-			if (hasRadar != hadRadar)
-				Sound.Play((hasRadar) ? "radaron2.aud" : "radardn1.aud");
-			hadRadar = hasRadar;
-
-			var isJammed = false;		// todo: MRJ can do this
-			
-			Game.minimap.Draw(new float2(Game.viewport.Width - 247, 10), hasRadar, isJammed);
-		}
-		
-		void AddButton(Rectangle r, Action<bool> b) { buttons.Add(Pair.New(r, b)); }
-		
-		void DrawBuildTabs(int paletteHeight)
-		{
-			const int tabWidth = 24;
-			const int tabHeight = 40;
-			var x = paletteOrigin.X - tabWidth;
-			var y = paletteOrigin.Y + 9;
-
-			if (currentTab == null || !Rules.TechTree.BuildableItems(Game.LocalPlayer, currentTab).Any())
-				ChooseAvailableTab();
-
-			var queue = Game.LocalPlayer.PlayerActor.traits.Get<Traits.ProductionQueue>();
-
-			foreach (var q in tabSprites)
-			{
-				var groupName = q.Key;
-				if (!Rules.TechTree.BuildableItems(Game.LocalPlayer, groupName).Any())
-				{
-					CheckDeadTab(groupName);
-					continue;
-				}
-
-				var producing = queue.CurrentItem(groupName);
-				var index = q.Key == currentTab ? 2 : (producing != null && producing.Done) ? 1 : 0;
-				
-				
-				// Don't let tabs overlap the bevel
-				if (y > paletteOrigin.Y + paletteHeight - tabHeight - 9 && y < paletteOrigin.Y + paletteHeight)
-					y += tabHeight;	
-				
-				// Stick tabs to the edge of the screen
-				if (y > paletteOrigin.Y + paletteHeight)
-					x = Game.viewport.Width - tabWidth;
-
-				rgbaRenderer.DrawSprite(q.Value[index], new float2(x, y), PaletteType.Chrome);
-
-				buttons.Add(Pair.New(new Rectangle(x, y, tabWidth, tabHeight), 
-					(Action<bool>)(isLmb => currentTab = groupName)));
-				y += tabHeight;
-			}
-
-			rgbaRenderer.Flush();
-		}
-		
-		void CheckDeadTab( string groupName )
-		{
-			var queue = Game.LocalPlayer.PlayerActor.traits.Get<Traits.ProductionQueue>();
-			foreach( var item in queue.AllItems( groupName ) )
-				Game.controller.AddOrder(Order.CancelProduction(Game.LocalPlayer, item.Item));		
-		}
-
-		void ChooseAvailableTab()
-		{
-			currentTab = tabSprites.Select(q => q.Key).FirstOrDefault(
-				t => Rules.TechTree.BuildableItems(Game.LocalPlayer, t).Any());
-		}
-
-		void DrawMoney()
-		{
-			var moneyDigits = Game.LocalPlayer.DisplayCash.ToString();
-			var x = Game.viewport.Width - 155;
-			foreach (var d in moneyDigits.Reverse())
-			{
-				rgbaRenderer.DrawSprite(digitSprites[d - '0'], new float2(x, 6), PaletteType.Chrome);
-				x -= 14;
-			}
-		}
-
-		float? lastPowerProvidedPos;
-		float? lastPowerDrainedPos;
-		
-		void DrawPower()
-		{
-			//draw background
-			float2 powerOrigin = Game.viewport.Location + new float2(Game.viewport.Width - 20, paletteOrigin.Y);
-
-			shpRenderer.DrawSprite(powerLevelTopSprite, powerOrigin, PaletteType.Chrome);
-			shpRenderer.DrawSprite(powerLevelBottomSprite, powerOrigin + new float2(0, powerLevelTopSprite.size.Y), PaletteType.Chrome);
-			shpRenderer.Flush();
-			float2 top = powerOrigin + new float2(0, 15);
-			float2 bottom = powerOrigin + new float2(0, powerLevelTopSprite.size.Y + powerLevelBottomSprite.size.Y) - new float2(0, 50);
-			
-			var scale = 100;
-			while(Math.Max(Game.LocalPlayer.PowerProvided, Game.LocalPlayer.PowerDrained) >= scale) scale *= 2;
-			//draw bar
-
-			var powerTopY = bottom.Y + (top.Y - bottom.Y) * (Game.LocalPlayer.PowerProvided / (float)scale) - Game.viewport.Location.Y;
-			lastPowerProvidedPos = float2.Lerp(lastPowerProvidedPos.GetValueOrDefault(powerTopY), powerTopY, .3f);
-			float2 powerTop = new float2(bottom.X, lastPowerProvidedPos.Value + Game.viewport.Location.Y);
-			
-			var color = Color.LimeGreen;
-			if (Game.LocalPlayer.GetPowerState() == PowerState.Low)
-				color = Color.Orange;
-			if (Game.LocalPlayer.GetPowerState() == PowerState.Critical)
-				color = Color.Red;
-
-			var color2 = Graphics.Util.Lerp(0.25f, color, Color.Black);
-			
-			for(int i = 11; i < 13; i++)
-				lineRenderer.DrawLine(bottom + new float2(i, 0), powerTop + new float2(i, 0), color, color);
-			for (int i = 13; i < 15; i++)
-				lineRenderer.DrawLine(bottom + new float2(i, 0), powerTop + new float2(i, 0), color2, color2);
-			
-			lineRenderer.Flush();
-
-			var drainedPositionY = bottom.Y + (top.Y - bottom.Y)*(Game.LocalPlayer.PowerDrained/(float) scale) - powerIndicatorSprite.size.Y /2 - Game.viewport.Location.Y;
-			lastPowerDrainedPos = float2.Lerp(lastPowerDrainedPos.GetValueOrDefault(drainedPositionY), drainedPositionY, .3f);
-			//draw indicator
-			float2 drainedPosition = new float2(bottom.X + 2, lastPowerDrainedPos.Value + Game.viewport.Location.Y);
-
-			shpRenderer.DrawSprite(powerIndicatorSprite, drainedPosition, PaletteType.Chrome);
-			shpRenderer.Flush();
-		}
-
-		void DrawButtons()
-		{
-			// Repair
-			Rectangle repairRect = new Rectangle(Game.viewport.Width - 120, 5, repairButton.Image.bounds.Width, repairButton.Image.bounds.Height);
-			var repairDrawPos = Game.viewport.Location + new float2(repairRect.Location);
-
-			var hasFact = Game.world.Actors.Any(a => a.Owner == Game.LocalPlayer && a.traits.Contains<ConstructionYard>());
-
-			if (Game.Settings.RepairRequiresConyard && !hasFact)
-				repairButton.ReplaceAnim("disabled");
-			else
-			{
-				repairButton.ReplaceAnim(Game.controller.orderGenerator is RepairOrderGenerator ? "pressed" : "normal");
-				AddButton(repairRect, isLmb => Game.controller.ToggleInputMode<RepairOrderGenerator>());
-			}
-			shpRenderer.DrawSprite(repairButton.Image, repairDrawPos, PaletteType.Chrome);
-			
-			// Sell
-			Rectangle sellRect = new Rectangle(Game.viewport.Width - 80, 5, 
-				sellButton.Image.bounds.Width, sellButton.Image.bounds.Height);
-
-			var sellDrawPos = Game.viewport.Location + new float2(sellRect.Location);
-
-			sellButton.ReplaceAnim(Game.controller.orderGenerator is SellOrderGenerator ? "pressed" : "normal");
-			
-			AddButton(sellRect, isLmb => Game.controller.ToggleInputMode<SellOrderGenerator>());
-			shpRenderer.DrawSprite(sellButton.Image, sellDrawPos, PaletteType.Chrome);
-			shpRenderer.Flush();
-
-			if (Game.Settings.PowerDownBuildings)
-			{
-				// Power Down
-				Rectangle pwrdownRect = new Rectangle(Game.viewport.Width - 40, 5,
-					pwrdownButton.Image.bounds.Width, pwrdownButton.Image.bounds.Height);
-
-				var pwrdownDrawPos = Game.viewport.Location + new float2(pwrdownRect.Location);
-
-				pwrdownButton.ReplaceAnim(Game.controller.orderGenerator is PowerDownOrderGenerator ? "pressed" : "normal");
-
-				AddButton(pwrdownRect, isLmb => Game.controller.ToggleInputMode<PowerDownOrderGenerator>());
-				shpRenderer.DrawSprite(pwrdownButton.Image, pwrdownDrawPos, PaletteType.Chrome);
-			}
-			shpRenderer.Flush();
-			
-			//Options
-			Rectangle optionsRect = new Rectangle(0,0, optionsButton.Image.bounds.Width, 
-				optionsButton.Image.bounds.Height);
-			
-			var optionsDrawPos = Game.viewport.Location + new float2(optionsRect.Location);
-			
-			optionsButton.ReplaceAnim(optionsPressed ? "left-pressed" : "left-normal");
-			
-			AddButton(optionsRect, isLmb => optionsPressed = !optionsPressed);
-			shpRenderer.DrawSprite(optionsButton.Image, optionsDrawPos, PaletteType.Chrome);
-			shpRenderer.Flush();
-			
-			renderer.DrawText("Options", new int2(80, -2) , Color.White);
-		}
-		
-		void DrawOptionsMenu()
-		{
-			if (optionsPressed){
-				var menuDrawPos = Game.viewport.Location + new float2(Game.viewport.Width/2, Game.viewport.Height/2);
-				var width = optionsTop.bounds.Width + optionsTopLeft.bounds.Width + optionsTopRight.bounds.Width;
-				var height = optionsLeft.bounds.Height + optionsTopLeft.bounds.Height + optionsBottomLeft.bounds.Height;
-				var adjust = 8;
-				
-				menuDrawPos = menuDrawPos + new float2(-width/2, -height/2);
-				
-				var backgroundDrawPos = menuDrawPos + new float2( (width - optionsBackground.bounds.Width)/2, (height - optionsBackground.bounds.Height)/2);
-				
-				//draw background
-				shpRenderer.DrawSprite(optionsBackground, backgroundDrawPos, PaletteType.Chrome);
-				
-				//draw borders
-				shpRenderer.DrawSprite(optionsTopLeft, menuDrawPos, PaletteType.Chrome);
-				shpRenderer.DrawSprite(optionsLeft, menuDrawPos + new float2(0, optionsTopLeft.bounds.Height), PaletteType.Chrome);
-				shpRenderer.DrawSprite(optionsBottomLeft, menuDrawPos + new float2(0, optionsTopLeft.bounds.Height + optionsLeft.bounds.Height), PaletteType.Chrome);
-
-				shpRenderer.DrawSprite(optionsTop, menuDrawPos + new float2(optionsTopLeft.bounds.Width, 0), PaletteType.Chrome);
-				shpRenderer.DrawSprite(optionsTopRight, menuDrawPos + new float2(optionsTopLeft.bounds.Width + optionsTop.bounds.Width, 0), PaletteType.Chrome);
-
-				shpRenderer.DrawSprite(optionsBottom, menuDrawPos + new float2(optionsTopLeft.bounds.Width, optionsTopLeft.bounds.Height + optionsLeft.bounds.Height +adjust), PaletteType.Chrome);
-				shpRenderer.DrawSprite(optionsBottomRight, menuDrawPos + new float2(optionsBottomLeft.bounds.Width + optionsBottom.bounds.Width, optionsTopLeft.bounds.Height + optionsLeft.bounds.Height), PaletteType.Chrome);
-
-				shpRenderer.DrawSprite(optionsRight, menuDrawPos + new float2(optionsTopLeft.bounds.Width + optionsTop.bounds.Width + adjust + 1, optionsTopRight.bounds.Height), PaletteType.Chrome);
-				
-				shpRenderer.Flush();
-			}
-		}
-<<<<<<< HEAD
-
-=======
-		
->>>>>>> 86b0ee8c
-		void DrawChat()
-		{
-			var chatpos = new int2(400, Game.viewport.Height - 20);
-
-			if (Game.chat.isChatting)
-				RenderChatLine(Tuple.New(Color.White, "Chat:", Game.chat.typing), chatpos);
-
-			foreach (var line in Game.chat.recentLines.AsEnumerable().Reverse())
-			{
-				chatpos.Y -= 20;
-				RenderChatLine(line, chatpos);
-			}
-		}
-
-		void RenderChatLine(Tuple<Color, string, string> line, int2 p)
-		{
-			var size = renderer.MeasureText(line.b);
-			renderer.DrawText(line.b, p, line.a);
-			renderer.DrawText(line.c, p + new int2(size.X + 10, 0), Color.White);
-		}
-		
-		// Return an int telling us the y coordinate at the bottom of the palette
-		int DrawBuildPalette(string queueName)
-		{
-			// Hack
-			int columns = paletteColumns;
-			int2 origin = new int2(paletteOrigin.X + 9, paletteOrigin.Y + 9);
-			
-			if (queueName == null) return 0;
-
-			var x = 0;
-			var y = 0;
-
-			var buildableItems = Rules.TechTree.BuildableItems(Game.LocalPlayer, queueName).ToArray();
-
-			var allItems = Rules.TechTree.AllItems(Game.LocalPlayer, queueName)
-				.Where(a => Rules.UnitInfo[a].TechLevel != -1)
-				.OrderBy(a => Rules.UnitInfo[a].TechLevel);
-
-			var queue = Game.LocalPlayer.PlayerActor.traits.Get<Traits.ProductionQueue>();
-
-			var overlayBits = new List<Pair<Sprite, float2>>();
-
-			string tooltipItem = null;
-
-			foreach (var item in allItems)
-			{
-				var rect = new Rectangle(origin.X + x * 64, origin.Y + 48 * y, 64, 48);
-				var drawPos = Game.viewport.Location + new float2(rect.Location);
-				var isBuildingSomething = queue.CurrentItem(queueName) != null;
-
-				shpRenderer.DrawSprite(sprites[item], drawPos, PaletteType.Chrome);
-
-				var firstOfThis = queue.AllItems(queueName).FirstOrDefault(a => a.Item == item);
-
-				if (rect.Contains(lastMousePos.ToPoint()))
-					tooltipItem = item;
-
-				var overlayPos = drawPos + new float2((64 - ready.Image.size.X) / 2, 2);
-
-				if (firstOfThis != null)
-				{
-					clock.PlayFetchIndex( "idle", 
-						() => (firstOfThis.TotalTime - firstOfThis.RemainingTime) 
-							* NumClockFrames / firstOfThis.TotalTime);
-					clock.Tick();
-
-					shpRenderer.DrawSprite(clock.Image, drawPos, PaletteType.Chrome);
-
-					if (firstOfThis.Done)
-					{
-						ready.Play("ready");
-						overlayBits.Add(Pair.New(ready.Image, overlayPos));
-					}
-					else if (firstOfThis.Paused)
-					{
-						ready.Play("hold");
-						overlayBits.Add(Pair.New(ready.Image, overlayPos));
-					}
-
-					var repeats = queue.AllItems(queueName).Count(a => a.Item == item);
-					if (repeats > 1 || queue.CurrentItem(queueName) != firstOfThis)
-					{
-						var offset = -22;
-						var digits = repeats.ToString();
-						foreach (var d in digits)
-						{
-							ready.PlayFetchIndex("groups", () => d - '0');
-							ready.Tick();
-							overlayBits.Add(Pair.New(ready.Image, overlayPos + new float2(offset, 0)));
-							offset += 6;
-						}
-					}
-				}
-				else
-					if (!buildableItems.Contains(item) || isBuildingSomething)
-						overlayBits.Add(Pair.New(cantBuild.Image, drawPos));
-
-				var closureItem = item;
-				AddButton(rect, isLmb => HandleBuildPalette(closureItem, isLmb));
-				if (++x == columns) { x = 0; y++; }
-			}
-
-			while (x != 0 || y < MinRows)
-			{
-				var rect = new Rectangle(origin.X +  x * 64, origin.Y + 48 * y, 64, 48);
-				var drawPos = Game.viewport.Location + new float2(rect.Location);
-				shpRenderer.DrawSprite(blank, drawPos, PaletteType.Chrome);
-				AddButton(rect, _ => { });
-				if (++x == columns) { x = 0; y++; }
-			}
-
-			foreach (var ob in overlayBits)
-				shpRenderer.DrawSprite(ob.First, ob.Second, PaletteType.Chrome);
-
-			shpRenderer.Flush();
-
-			for (var j = 0; j < y; j++)
-				rgbaRenderer.DrawSprite(shimSprites[2], new float2(origin.X - 9, origin.Y + 48 * j), PaletteType.Chrome);
-
-			rgbaRenderer.DrawSprite(shimSprites[0], new float2(origin.X - 9, origin.Y - 9), PaletteType.Chrome);
-			rgbaRenderer.DrawSprite(shimSprites[1], new float2(origin.X - 9, origin.Y - 1 + 48 * y), PaletteType.Chrome);
-
-			for (var i = 0; i < columns; i++)
-			{
-				rgbaRenderer.DrawSprite(shimSprites[3], new float2(origin.X + 64 * i, origin.Y - 9), PaletteType.Chrome);
-				rgbaRenderer.DrawSprite(shimSprites[4], new float2(origin.X + 64 * i, origin.Y - 1 + 48 * y), PaletteType.Chrome);
-			}
-			rgbaRenderer.Flush();
-
-			if (tooltipItem != null)
-				DrawProductionTooltip(tooltipItem, new int2(Game.viewport.Width, origin.Y + y * 48 + 9)/*tooltipPos*/);
-				
-			return y*48+9;
-		}
-
-		void StartProduction( string item )
-		{
-			var group = Rules.UnitCategory[item];
-			Sound.Play((group == "Building" || group == "Defense") ? "abldgin1.aud" : "train1.aud");
-			Game.controller.AddOrder(Order.StartProduction(Game.LocalPlayer, item));
-		}
-
-		void HandleBuildPalette(string item, bool isLmb)
-		{
-			var player = Game.LocalPlayer;
-			var group = Rules.UnitCategory[item];
-			var queue = player.PlayerActor.traits.Get<Traits.ProductionQueue>();
-			var producing = queue.AllItems(group).FirstOrDefault( a => a.Item == item );
-
-			Sound.Play("ramenu1.aud");
-
-			if (isLmb)
-			{
-				if (producing != null && producing == queue.CurrentItem(group))
-				{
-					if (producing.Done)
-					{
-						if (group == "Building" || group == "Defense")
-							Game.controller.orderGenerator = new PlaceBuildingOrderGenerator(player.PlayerActor, item);
-						return;
-					}
-
-					if (producing.Paused)
-					{
-						Game.controller.AddOrder(Order.PauseProduction(player, item, false));
-						return;
-					}
-				}
-
-				StartProduction(item);
-			}
-			else
-			{
-				if (producing != null)
-				{
-					// instant cancel of things we havent really started yet, and things that are finished
-					if (producing.Paused || producing.Done || producing.TotalCost == producing.RemainingCost)
-					{
-						Sound.Play("cancld1.aud");
-						Game.controller.AddOrder(Order.CancelProduction(player, item));
-					}
-					else
-					{
-						Sound.Play("onhold1.aud");
-						Game.controller.AddOrder(Order.PauseProduction(player, item, true));
-					}
-				}
-			}
-		}
-
-		int2 lastMousePos;
-		public bool HandleInput(MouseInput mi)
-		{
-			if (mi.Event == MouseInputEvent.Move)
-				lastMousePos = mi.Location;
-
-			var action = buttons.Where(a => a.First.Contains(mi.Location.ToPoint()))
-				.Select(a => a.Second).FirstOrDefault();
-
-			if (action == null)
-				return false;
-
-			if (mi.Event == MouseInputEvent.Down)
-				action(mi.Button == MouseButton.Left);
-
-			return true;
-		}
-
-		public bool HitTest(int2 mousePos)
-		{
-			return buttons.Any(a => a.First.Contains(mousePos.ToPoint()));
-		}
-
-		void DrawRightAligned(string text, int2 pos, Color c)
-		{
-			renderer.DrawText2(text, pos - new int2(renderer.MeasureText2(text).X, 0), c);
-		}
-
-		void DrawProductionTooltip(string unit, int2 pos)
-		{
-			var p = pos.ToFloat2() - new float2(tooltipSprite.size.X, 0);
-			rgbaRenderer.DrawSprite(tooltipSprite, p, PaletteType.Chrome);
-			rgbaRenderer.Flush();
-
-			var info = Rules.UnitInfo[unit];
-
-			renderer.DrawText2(info.Description, p.ToInt2() + new int2(5,5), Color.White);
-
-			DrawRightAligned( "${0}".F(info.Cost), pos + new int2(-5,5), 
-				Game.LocalPlayer.Cash + Game.LocalPlayer.Ore >= info.Cost ? Color.White : Color.Red);
-
-			var bi = info as BuildingInfo;
-			if (bi != null)
-				DrawRightAligned("ϟ{0}".F(bi.Power), pos + new int2(-5, 20),
-					Game.LocalPlayer.PowerProvided - Game.LocalPlayer.PowerDrained + bi.Power >= 0
-					? Color.White : Color.Red);
-
-			var buildings = Rules.TechTree.GatherBuildings( Game.LocalPlayer );
-			p += new int2(5, 5);
-			p += new int2(0, 15);
-			if (!Rules.TechTree.CanBuild(info, Game.LocalPlayer, buildings))
-			{
-				var prereqs = info.Prerequisite
-					.Select(a => Rules.UnitInfo[a.ToLowerInvariant()])
-					.Where( u => u.Owner.Any( o => o == Game.LocalPlayer.Race ) )
-					.Select( a => a.Description );
-				renderer.DrawText("Requires {0}".F( string.Join( ", ", prereqs.ToArray() ) ), p.ToInt2(),
-					Color.White);
-			}
-
-			if (info.LongDesc != null)
-			{
-				p += new int2(0, 15);
-				renderer.DrawText(info.LongDesc.Replace( "\\n", "\n" ), p.ToInt2(), Color.White);
-			}
-		}
-
-		void DrawSupportPowers()
-		{
-			var numPowers = Game.LocalPlayer.SupportPowers.Values
-				.Where(a => a.IsAvailable).Count();
-
-			if (numPowers == 0) return;
-
-			rgbaRenderer.DrawSprite(specialBinSprites[0], new float2(0,14), PaletteType.Chrome);
-			for (var i = 1; i < numPowers; i++)
-				rgbaRenderer.DrawSprite(specialBinSprites[1], new float2(0, 14 + i * 51), PaletteType.Chrome);
-			rgbaRenderer.DrawSprite(specialBinSprites[2], new float2(0, 14 + numPowers * 51), PaletteType.Chrome);
-
-			rgbaRenderer.Flush();
-
-			var y = 24;
-
-			string tooltipItem = null;
-			int2 tooltipPos = int2.Zero;
-
-			foreach (var sp in Game.LocalPlayer.SupportPowers)
-			{
-				var image = spsprites[sp.Key];
-				if (sp.Value.IsAvailable)
-				{
-					var drawPos = Game.viewport.Location + new float2(5, y);
-					shpRenderer.DrawSprite(image, drawPos, PaletteType.Chrome);
-
-					clock.PlayFetchIndex("idle",
-						() => (sp.Value.TotalTime - sp.Value.RemainingTime)
-							* NumClockFrames / sp.Value.TotalTime);
-					clock.Tick();
-
-					shpRenderer.DrawSprite(clock.Image, drawPos, PaletteType.Chrome);
-
-					var rect = new Rectangle(5, y, 64, 48);
-					if (sp.Value.IsDone)
-					{
-						ready.Play("ready");
-						shpRenderer.DrawSprite(ready.Image, 
-							drawPos + new float2((64 - ready.Image.size.X) / 2, 2), 
-							PaletteType.Chrome);
-
-						AddButton(rect, HandleSupportPower( sp.Value ));
-					}
-
-					if (rect.Contains(lastMousePos.ToPoint()))
-					{
-						tooltipItem = sp.Key;
-						tooltipPos = drawPos.ToInt2() + new int2(72, 0) - Game.viewport.Location.ToInt2();
-					}
-
-					y += 51;
-				}
-			}
-
-			shpRenderer.Flush();
-
-			if (tooltipItem != null)
-				DrawSupportPowerTooltip(tooltipItem, tooltipPos);
-		}
-
-		Action<bool> HandleSupportPower(SupportPower sp)
-		{
-			return b => { if (b) sp.Activate(); };
-		}
-
-		string FormatTime(int ticks)
-		{
-			var seconds = ticks / 25;
-			var minutes = seconds / 60;
-
-			return "{0:D2}:{1:D2}".F(minutes, seconds % 60);
-		}
-
-		void DrawSupportPowerTooltip(string sp, int2 pos)
-		{
-			rgbaRenderer.DrawSprite(tooltipSprite, pos, PaletteType.Chrome);
-			rgbaRenderer.Flush();
-
-			var info = Rules.SupportPowerInfo[sp];
-
-			pos += new int2(5, 5);
-
-			renderer.DrawText2(info.Description, pos, Color.White);
-
-			var timer = "Charge Time: {0}".F(FormatTime(Game.LocalPlayer.SupportPowers[sp].RemainingTime));
-			DrawRightAligned(timer, pos + new int2((int)tooltipSprite.size.X - 10, 0), Color.White);
-
-			if (info.LongDesc != null)
-			{
-				pos += new int2(0, 25);
-				renderer.DrawText(info.LongDesc.Replace("\\n", "\n"), pos, Color.White);
-			}
-		}
-	}
-}
+		void DrawChat()
+		{
+			var chatpos = new int2(400, Game.viewport.Height - 20);
+
+			if (Game.chat.isChatting)
+				RenderChatLine(Tuple.New(Color.White, "Chat:", Game.chat.typing), chatpos);
+
+			foreach (var line in Game.chat.recentLines.AsEnumerable().Reverse())
+			{
+				chatpos.Y -= 20;
+				RenderChatLine(line, chatpos);
+			}
+		}
+
+		void RenderChatLine(Tuple<Color, string, string> line, int2 p)
+		{
+			var size = renderer.MeasureText(line.b);
+			renderer.DrawText(line.b, p, line.a);
+			renderer.DrawText(line.c, p + new int2(size.X + 10, 0), Color.White);
+		}
+		
+		// Return an int telling us the y coordinate at the bottom of the palette
+		int DrawBuildPalette(string queueName)
+		{
+			// Hack
+			int columns = paletteColumns;
+			int2 origin = new int2(paletteOrigin.X + 9, paletteOrigin.Y + 9);
+			
+			if (queueName == null) return 0;
+
+			var x = 0;
+			var y = 0;
+
+			var buildableItems = Rules.TechTree.BuildableItems(Game.LocalPlayer, queueName).ToArray();
+
+			var allItems = Rules.TechTree.AllItems(Game.LocalPlayer, queueName)
+				.Where(a => Rules.UnitInfo[a].TechLevel != -1)
+				.OrderBy(a => Rules.UnitInfo[a].TechLevel);
+
+			var queue = Game.LocalPlayer.PlayerActor.traits.Get<Traits.ProductionQueue>();
+
+			var overlayBits = new List<Pair<Sprite, float2>>();
+
+			string tooltipItem = null;
+
+			foreach (var item in allItems)
+			{
+				var rect = new Rectangle(origin.X + x * 64, origin.Y + 48 * y, 64, 48);
+				var drawPos = Game.viewport.Location + new float2(rect.Location);
+				var isBuildingSomething = queue.CurrentItem(queueName) != null;
+
+				shpRenderer.DrawSprite(sprites[item], drawPos, PaletteType.Chrome);
+
+				var firstOfThis = queue.AllItems(queueName).FirstOrDefault(a => a.Item == item);
+
+				if (rect.Contains(lastMousePos.ToPoint()))
+					tooltipItem = item;
+
+				var overlayPos = drawPos + new float2((64 - ready.Image.size.X) / 2, 2);
+
+				if (firstOfThis != null)
+				{
+					clock.PlayFetchIndex( "idle", 
+						() => (firstOfThis.TotalTime - firstOfThis.RemainingTime) 
+							* NumClockFrames / firstOfThis.TotalTime);
+					clock.Tick();
+
+					shpRenderer.DrawSprite(clock.Image, drawPos, PaletteType.Chrome);
+
+					if (firstOfThis.Done)
+					{
+						ready.Play("ready");
+						overlayBits.Add(Pair.New(ready.Image, overlayPos));
+					}
+					else if (firstOfThis.Paused)
+					{
+						ready.Play("hold");
+						overlayBits.Add(Pair.New(ready.Image, overlayPos));
+					}
+
+					var repeats = queue.AllItems(queueName).Count(a => a.Item == item);
+					if (repeats > 1 || queue.CurrentItem(queueName) != firstOfThis)
+					{
+						var offset = -22;
+						var digits = repeats.ToString();
+						foreach (var d in digits)
+						{
+							ready.PlayFetchIndex("groups", () => d - '0');
+							ready.Tick();
+							overlayBits.Add(Pair.New(ready.Image, overlayPos + new float2(offset, 0)));
+							offset += 6;
+						}
+					}
+				}
+				else
+					if (!buildableItems.Contains(item) || isBuildingSomething)
+						overlayBits.Add(Pair.New(cantBuild.Image, drawPos));
+
+				var closureItem = item;
+				AddButton(rect, isLmb => HandleBuildPalette(closureItem, isLmb));
+				if (++x == columns) { x = 0; y++; }
+			}
+
+			while (x != 0 || y < MinRows)
+			{
+				var rect = new Rectangle(origin.X +  x * 64, origin.Y + 48 * y, 64, 48);
+				var drawPos = Game.viewport.Location + new float2(rect.Location);
+				shpRenderer.DrawSprite(blank, drawPos, PaletteType.Chrome);
+				AddButton(rect, _ => { });
+				if (++x == columns) { x = 0; y++; }
+			}
+
+			foreach (var ob in overlayBits)
+				shpRenderer.DrawSprite(ob.First, ob.Second, PaletteType.Chrome);
+
+			shpRenderer.Flush();
+
+			for (var j = 0; j < y; j++)
+				rgbaRenderer.DrawSprite(shimSprites[2], new float2(origin.X - 9, origin.Y + 48 * j), PaletteType.Chrome);
+
+			rgbaRenderer.DrawSprite(shimSprites[0], new float2(origin.X - 9, origin.Y - 9), PaletteType.Chrome);
+			rgbaRenderer.DrawSprite(shimSprites[1], new float2(origin.X - 9, origin.Y - 1 + 48 * y), PaletteType.Chrome);
+
+			for (var i = 0; i < columns; i++)
+			{
+				rgbaRenderer.DrawSprite(shimSprites[3], new float2(origin.X + 64 * i, origin.Y - 9), PaletteType.Chrome);
+				rgbaRenderer.DrawSprite(shimSprites[4], new float2(origin.X + 64 * i, origin.Y - 1 + 48 * y), PaletteType.Chrome);
+			}
+			rgbaRenderer.Flush();
+
+			if (tooltipItem != null)
+				DrawProductionTooltip(tooltipItem, new int2(Game.viewport.Width, origin.Y + y * 48 + 9)/*tooltipPos*/);
+				
+			return y*48+9;
+		}
+
+		void StartProduction( string item )
+		{
+			var group = Rules.UnitCategory[item];
+			Sound.Play((group == "Building" || group == "Defense") ? "abldgin1.aud" : "train1.aud");
+			Game.controller.AddOrder(Order.StartProduction(Game.LocalPlayer, item));
+		}
+
+		void HandleBuildPalette(string item, bool isLmb)
+		{
+			var player = Game.LocalPlayer;
+			var group = Rules.UnitCategory[item];
+			var queue = player.PlayerActor.traits.Get<Traits.ProductionQueue>();
+			var producing = queue.AllItems(group).FirstOrDefault( a => a.Item == item );
+
+			Sound.Play("ramenu1.aud");
+
+			if (isLmb)
+			{
+				if (producing != null && producing == queue.CurrentItem(group))
+				{
+					if (producing.Done)
+					{
+						if (group == "Building" || group == "Defense")
+							Game.controller.orderGenerator = new PlaceBuildingOrderGenerator(player.PlayerActor, item);
+						return;
+					}
+
+					if (producing.Paused)
+					{
+						Game.controller.AddOrder(Order.PauseProduction(player, item, false));
+						return;
+					}
+				}
+
+				StartProduction(item);
+			}
+			else
+			{
+				if (producing != null)
+				{
+					// instant cancel of things we havent really started yet, and things that are finished
+					if (producing.Paused || producing.Done || producing.TotalCost == producing.RemainingCost)
+					{
+						Sound.Play("cancld1.aud");
+						Game.controller.AddOrder(Order.CancelProduction(player, item));
+					}
+					else
+					{
+						Sound.Play("onhold1.aud");
+						Game.controller.AddOrder(Order.PauseProduction(player, item, true));
+					}
+				}
+			}
+		}
+
+		int2 lastMousePos;
+		public bool HandleInput(MouseInput mi)
+		{
+			if (mi.Event == MouseInputEvent.Move)
+				lastMousePos = mi.Location;
+
+			var action = buttons.Where(a => a.First.Contains(mi.Location.ToPoint()))
+				.Select(a => a.Second).FirstOrDefault();
+
+			if (action == null)
+				return false;
+
+			if (mi.Event == MouseInputEvent.Down)
+				action(mi.Button == MouseButton.Left);
+
+			return true;
+		}
+
+		public bool HitTest(int2 mousePos)
+		{
+			return buttons.Any(a => a.First.Contains(mousePos.ToPoint()));
+		}
+
+		void DrawRightAligned(string text, int2 pos, Color c)
+		{
+			renderer.DrawText2(text, pos - new int2(renderer.MeasureText2(text).X, 0), c);
+		}
+
+		void DrawProductionTooltip(string unit, int2 pos)
+		{
+			var p = pos.ToFloat2() - new float2(tooltipSprite.size.X, 0);
+			rgbaRenderer.DrawSprite(tooltipSprite, p, PaletteType.Chrome);
+			rgbaRenderer.Flush();
+
+			var info = Rules.UnitInfo[unit];
+
+			renderer.DrawText2(info.Description, p.ToInt2() + new int2(5,5), Color.White);
+
+			DrawRightAligned( "${0}".F(info.Cost), pos + new int2(-5,5), 
+				Game.LocalPlayer.Cash + Game.LocalPlayer.Ore >= info.Cost ? Color.White : Color.Red);
+
+			var bi = info as BuildingInfo;
+			if (bi != null)
+				DrawRightAligned("ϟ{0}".F(bi.Power), pos + new int2(-5, 20),
+					Game.LocalPlayer.PowerProvided - Game.LocalPlayer.PowerDrained + bi.Power >= 0
+					? Color.White : Color.Red);
+
+			var buildings = Rules.TechTree.GatherBuildings( Game.LocalPlayer );
+			p += new int2(5, 5);
+			p += new int2(0, 15);
+			if (!Rules.TechTree.CanBuild(info, Game.LocalPlayer, buildings))
+			{
+				var prereqs = info.Prerequisite
+					.Select(a => Rules.UnitInfo[a.ToLowerInvariant()])
+					.Where( u => u.Owner.Any( o => o == Game.LocalPlayer.Race ) )
+					.Select( a => a.Description );
+				renderer.DrawText("Requires {0}".F( string.Join( ", ", prereqs.ToArray() ) ), p.ToInt2(),
+					Color.White);
+			}
+
+			if (info.LongDesc != null)
+			{
+				p += new int2(0, 15);
+				renderer.DrawText(info.LongDesc.Replace( "\\n", "\n" ), p.ToInt2(), Color.White);
+			}
+		}
+
+		void DrawSupportPowers()
+		{
+			var numPowers = Game.LocalPlayer.SupportPowers.Values
+				.Where(a => a.IsAvailable).Count();
+
+			if (numPowers == 0) return;
+
+			rgbaRenderer.DrawSprite(specialBinSprites[0], new float2(0,14), PaletteType.Chrome);
+			for (var i = 1; i < numPowers; i++)
+				rgbaRenderer.DrawSprite(specialBinSprites[1], new float2(0, 14 + i * 51), PaletteType.Chrome);
+			rgbaRenderer.DrawSprite(specialBinSprites[2], new float2(0, 14 + numPowers * 51), PaletteType.Chrome);
+
+			rgbaRenderer.Flush();
+
+			var y = 24;
+
+			string tooltipItem = null;
+			int2 tooltipPos = int2.Zero;
+
+			foreach (var sp in Game.LocalPlayer.SupportPowers)
+			{
+				var image = spsprites[sp.Key];
+				if (sp.Value.IsAvailable)
+				{
+					var drawPos = Game.viewport.Location + new float2(5, y);
+					shpRenderer.DrawSprite(image, drawPos, PaletteType.Chrome);
+
+					clock.PlayFetchIndex("idle",
+						() => (sp.Value.TotalTime - sp.Value.RemainingTime)
+							* NumClockFrames / sp.Value.TotalTime);
+					clock.Tick();
+
+					shpRenderer.DrawSprite(clock.Image, drawPos, PaletteType.Chrome);
+
+					var rect = new Rectangle(5, y, 64, 48);
+					if (sp.Value.IsDone)
+					{
+						ready.Play("ready");
+						shpRenderer.DrawSprite(ready.Image, 
+							drawPos + new float2((64 - ready.Image.size.X) / 2, 2), 
+							PaletteType.Chrome);
+
+						AddButton(rect, HandleSupportPower( sp.Value ));
+					}
+
+					if (rect.Contains(lastMousePos.ToPoint()))
+					{
+						tooltipItem = sp.Key;
+						tooltipPos = drawPos.ToInt2() + new int2(72, 0) - Game.viewport.Location.ToInt2();
+					}
+
+					y += 51;
+				}
+			}
+
+			shpRenderer.Flush();
+
+			if (tooltipItem != null)
+				DrawSupportPowerTooltip(tooltipItem, tooltipPos);
+		}
+
+		Action<bool> HandleSupportPower(SupportPower sp)
+		{
+			return b => { if (b) sp.Activate(); };
+		}
+
+		string FormatTime(int ticks)
+		{
+			var seconds = ticks / 25;
+			var minutes = seconds / 60;
+
+			return "{0:D2}:{1:D2}".F(minutes, seconds % 60);
+		}
+
+		void DrawSupportPowerTooltip(string sp, int2 pos)
+		{
+			rgbaRenderer.DrawSprite(tooltipSprite, pos, PaletteType.Chrome);
+			rgbaRenderer.Flush();
+
+			var info = Rules.SupportPowerInfo[sp];
+
+			pos += new int2(5, 5);
+
+			renderer.DrawText2(info.Description, pos, Color.White);
+
+			var timer = "Charge Time: {0}".F(FormatTime(Game.LocalPlayer.SupportPowers[sp].RemainingTime));
+			DrawRightAligned(timer, pos + new int2((int)tooltipSprite.size.X - 10, 0), Color.White);
+
+			if (info.LongDesc != null)
+			{
+				pos += new int2(0, 25);
+				renderer.DrawText(info.LongDesc.Replace("\\n", "\n"), pos, Color.White);
+			}
+		}
+	}
+}